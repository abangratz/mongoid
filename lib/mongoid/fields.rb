--- conflicted
+++ resolved
@@ -7,13 +7,8 @@
       # These include defaults, fields
       class_inheritable_accessor :defaults, :fields
 
-<<<<<<< HEAD
-      self.defaults = {}.with_indifferent_access
-      self.fields = {}.with_indifferent_access
-=======
-        self.defaults = {}
-        self.fields = {}
->>>>>>> e13988b2
+      self.defaults = {}
+      self.fields = {}
 
       delegate :defaults, :fields, :to => "self.class"
     end
